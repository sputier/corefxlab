--- conflicted
+++ resolved
@@ -22,16 +22,18 @@
     [Fact]
     public static void Test()
     {
-<<<<<<< HEAD
-        Image catTest = Image.Load(@"C:\Users\t-dahid\Pictures\DemoPictures\1-ImageEx\SquareCat.jpg");
-        catTest.SetTransparency(50);
-        catTest.WriteToFile(@"C:\Users\t-dahid\Pictures\SquareCatTRANSPARENTTEST2.jpg");
-=======
-        Image cat1 = Image.Load(@"C:\Users\t-xix\Pictures\cat1.png");
-        Image cat2 = Image.Load(@"C:\Users\t-xix\Pictures\cat2.jpg");
-        cat2.Draw(cat1, 10, 10);
-        cat2.WriteToFile(@"C:\Users\t-xix\Pictures\testtt.jpg");
->>>>>>> f083e8d2
+
+        Image catTest = Image.Load(@"C:\Users\t-dahid\Pictures\BlackCat.png");
+        catTest.SetTransparency(10);
+        catTest.WriteToFile(@"C:\Users\t-dahid\Pictures\BlackCat12312123.png");
+        Image catSquare = Image.Load(@"C:\Users\t-dahid\Pictures\DemoPictures\1-ImageEx\SquareCat.jpg");
+        catSquare.Draw(catTest, 0, 0);
+
+        //Image blank = Image.Load(@"C:\Users\t-dahid\Pictures\BlankSlide.jpg");
+
+        catSquare.WriteToFile(@"C:\Users\t-dahid\Pictures\blankCatTest.png");
+
+
     }
 
     [Fact]
