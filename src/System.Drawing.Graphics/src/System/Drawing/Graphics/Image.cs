--- conflicted
+++ resolved
@@ -68,7 +68,7 @@
             get { return _bytesPerPixel; }
         }
 
-<<<<<<< HEAD
+
             /* Factory Methods */
         public static Image Create(int width, int height)
         {
@@ -79,7 +79,10 @@
             return new Image(filePath);
         }
         public static Image Load(Stream stream)
-=======
+        {
+            return new Image(stream);
+        }
+
         private bool TrueColor
         {
             get
@@ -93,7 +96,6 @@
 
         /* Factory Methods */
         public static Bitmap Create(int width, int height)
->>>>>>> 35abb52f
         {
             return new Bitmap(width, height);
         }
@@ -136,7 +138,6 @@
                 throw new InvalidOperationException("parameters for creating an image must be positive integers.");
             }
         }
-<<<<<<< HEAD
         private Image(string filePath)
         {
             //File.Exists(filePath);
@@ -169,7 +170,6 @@
         {
             throw new NotImplementedException();
         }
-=======
 
         //private Image(string filePath)
         //{
@@ -197,7 +197,5 @@
         //{
         //    throw new NotImplementedException();
         //}
-
->>>>>>> 35abb52f
     }
 }